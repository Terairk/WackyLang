--- conflicted
+++ resolved
@@ -457,18 +457,13 @@
                     dst: operand,
                 });
             }
-            WackInstr::CopyToOffset { src, dst_ptr, offset } => {
+            WackInstr::CopyToOffset { src, dst, offset } => {
                 let typ = self.get_asm_type(&src);
                 let operand = self.lower_value(src, asm);
                 let get_base_dst_instr = AsmInstruction::Mov {
                     typ: Quadword,
-<<<<<<< HEAD
                     src: self.lower_value(WackValue::Var(dst), asm),
                     dst: Reg(AX),
-=======
-                    src: self.lower_value(dst_ptr, asm),
-                    dst: Operand::Reg(AX),
->>>>>>> 065e591e
                 };
                 asm.push(get_base_dst_instr);
                 let new_dst = Operand::Memory(AX, offset.try_into().expect("weird offset"));
@@ -557,9 +552,11 @@
                 let src_array_operand = self.lower_value(src_array_ptr, asm);
                 let value = WackValue::Var(dst_elem_ptr);
                 let dst_ptr_operand = self.lower_value(value, asm);
-                asm.push(Asm::Mov { typ: Quadword, src: Operand::Imm(4), dst: Operand::Reg(Register::R9) });
-                asm.push(AsmInstruction::Binary { operator: AsmBinaryOperator::Add, typ: Quadword, op1: src_array_operand, op2: Operand::Reg(Register::R9) });
-                insert_flag_gbl(GenFlags::OVERFLOW);
+                asm.push(AsmInstruction::Mov {
+                    typ: Quadword,
+                    src: src_array_operand,
+                    dst: Operand::Reg(Register::R9),
+                });
                 let index_operand = self.lower_value(index, asm);
                 asm.push(AsmInstruction::Mov {
                     typ: Longword,
@@ -567,15 +564,15 @@
                     dst: Operand::Reg(Register::R10),
                 });
                 let (asm_type, inbuilt_instr) = match scale {
-                    1 => {
+                    8 => {
                         insert_flag_gbl(GenFlags::ARRAY_ACCESS1);
                         (Byte, inbuiltArrLoad1)
                     }
-                    4 => {
+                    32 => {
                         insert_flag_gbl(GenFlags::ARRAY_ACCESS4);
                         (Longword, inbuiltArrLoad4)
                     }
-                    8 => {
+                    64 => {
                         insert_flag_gbl(GenFlags::ARRAY_ACCESS8);
                         (Quadword, inbuiltArrLoad8)
                     }
@@ -594,59 +591,6 @@
               // WackInstr::GetAddress { .. } => {}
               // WackInstr::Store { .. } => {}
               // WackInstr::CopyFromOffset { .. } => {} ?
-            // WackInstr::AllocArray {
-            //     elem_size,
-            //     length,
-            //     elems,
-            //     dst_ptr,
-            // } => {
-            //     let dst_ptr = WackValue::Var(dst_ptr);
-            //     let typ = match elem_size {
-            //         1 => Byte,
-            //         4 => Longword,
-            //         8 => Quadword,
-            //         _ => unreachable!("unexpected elem_size in array allocation"),
-            //     };
-            //     let dst_ptr_operand = self.lower_value(dst_ptr, asm);
-            //     // Moving size to RDI for malloc function
-            //     asm.push(AsmInstruction::Mov {
-            //         typ: Longword,
-            //         src: Operand::Imm((elem_size * length) as i32),
-            //         dst: Operand::Reg(DI),
-            //     });
-            //     insert_flag_gbl(GenFlags::MALLOC);
-            //     asm.push(AsmInstruction::Call(inbuiltMalloc.to_owned(), false));
-            //     // Moving pointer received to dst_ptr
-            //     asm.push(AsmInstruction::Mov {
-            //         typ: Quadword,
-            //         src: Operand::Reg(AX),
-            //         dst: Operand::Reg(R11),
-            //     });
-            //     asm.push(AsmInstruction::Binary {
-            //         operator: AsmBinaryOperator::Add,
-            //         typ: Quadword,
-            //         op1: Imm(4),
-            //         op2: Reg(R11),
-            //     });
-            //     asm.push(AsmInstruction::Mov {
-            //         typ: Longword,
-            //         src: Imm(length as i32),
-            //         dst: Memory(R11, -4),
-            //     });
-            //     for (index, elem) in elems.iter().enumerate() {
-            //         let operand = self.lower_value(elem.clone(), asm);
-            //         asm.push(AsmInstruction::Mov {
-            //             typ,
-            //             src: operand,
-            //             dst: Memory(R11, -4 + (index as i32) * (elem_size as i32)),
-            //         });
-            //     }
-            //     asm.push(AsmInstruction::Mov {
-            //         typ: Quadword,
-            //         src: Reg(R11),
-            //         dst: dst_ptr_operand,
-            //     });
-            // }
         }
     }
 
