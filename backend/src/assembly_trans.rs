--- conflicted
+++ resolved
@@ -1,26 +1,6 @@
 use crate::assembly_ast::{
-<<<<<<< HEAD
-    AsmBinaryOperator, AsmFunction, AsmInstruction, AsmProgram, AssemblyType, CondCode, Operand,
-    Register, FUNCTION, LABEL,
-};
-use middle::thir_transform::WackIdentSymbolTable;
-use middle::types::{BitWidth, WackType};
-use middle::wackir::WackInstr::JumpToHandler;
-use middle::wackir::{
-    BinaryOp, UnaryOp, WackFunction, WackInstr, WackLiteral, WackPrintType, WackProgram,
-    WackReadType, WackTempIdent, WackValue,
-};
-use std::collections::{BTreeMap, HashMap};
-use util::gen_flags::{insert_flag_gbl, GenFlags};
-use util::gen_flags::{
-    INBUILT_ARR_LOAD1, INBUILT_ARR_LOAD4, INBUILT_ARR_LOAD8, INBUILT_BAD_CHAR, INBUILT_DIV_ZERO,
-    INBUILT_EXIT, INBUILT_FREE, INBUILT_FREE_PAIR, INBUILT_MALLOC, INBUILT_NULL_ACCESS,
-    INBUILT_PRINTLN, INBUILT_PRINT_BOOL, INBUILT_PRINT_CHAR, INBUILT_PRINT_INT,
-    INBUILT_PRINT_PTR, INBUILT_PRINT_STRING, INBUILT_READ_CHAR, INBUILT_READ_INT,
-=======
     AsmBinaryOperator, AsmFunction, AsmInstruction, AsmLabel, AsmProgram, AssemblyType, CondCode,
     FUNCTION, LABEL, Operand, Register,
->>>>>>> 7ae1b4d3
 };
 use crate::predefined::{GEN_USIZE, add_regsets};
 use crate::regalloc::FunctionCallee;
@@ -38,7 +18,7 @@
     FreeUnchecked, FunCall, Jump, JumpIfNotZero, JumpIfZero, Label, Load, NullPtrGuard, Print,
     Println, Read, Return, Unary as WackUnary,
 };
-use middle::ast_transform::WackIdentSymbolTable;
+use middle::thir_transform::WackIdentSymbolTable;
 use middle::types::{BitWidth, WackType};
 use middle::wackir::WackInstr::JumpToHandler;
 use middle::wackir::{
