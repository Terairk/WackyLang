--- conflicted
+++ resolved
@@ -42,15 +42,9 @@
         // 2 here since we have push rbp and mov rbp, rsp
         if last_offset != 0 {
             func.instructions
-<<<<<<< HEAD
-                .insert(0, AsmInstruction::AllocateStack(-last_offset));
-            func.instructions.insert(
-                0,
-=======
                 .insert(2, AsmInstruction::AllocateStack(-last_offset));
             func.instructions.insert(
                 2,
->>>>>>> 763d780d
                 AsmInstruction::Comment(
                     "This allocate ensures stack is 16-byte aligned".to_owned(),
                 ),
