--- conflicted
+++ resolved
@@ -10,7 +10,6 @@
 use crate::assembly_ast::AsmInstruction::{
     Binary, Call, Cmov, Cmp, Jmp, JmpCC, Label, Lea, Mov, Pop, Push, Ret, Test,
 };
-<<<<<<< HEAD
 use crate::registers::{ARR_INDEX_REG, ARR_LOAD_RETURN, ARR_PTR_REG, RS_ARR, RS1, RegisterSet};
 use AssemblyType::{Byte, Longword, Quadword};
 use CondCode::{E, GE, L, NE};
@@ -25,17 +24,6 @@
     INBUILT_OOM, INBUILT_OUT_OF_BOUNDS, INBUILT_OVERFLOW, INBUILT_PRINT_BOOL, INBUILT_PRINT_CHAR,
     INBUILT_PRINT_INT, INBUILT_PRINT_PTR, INBUILT_PRINT_STRING, INBUILT_PRINTLN, INBUILT_READ_CHAR,
     INBUILT_READ_INT,
-=======
-use once_cell::sync::Lazy;
-use std::collections::HashMap;
-use util::gen_flags::{get_flags_gbl, rewrite_global_flag, GenFlags, INBUILT_ARR_STORE8};
-use util::gen_flags::{
-    INBUILT_ARR_LOAD1, INBUILT_ARR_LOAD4, INBUILT_ARR_LOAD8, INBUILT_ARR_STORE1,
-    INBUILT_ARR_STORE4, INBUILT_BAD_CHAR, INBUILT_DIV_ZERO, INBUILT_EXIT, INBUILT_FREE,
-    INBUILT_FREE_PAIR, INBUILT_MALLOC, INBUILT_NULL_ACCESS, INBUILT_OOM, INBUILT_OUT_OF_BOUNDS,
-    INBUILT_OVERFLOW, INBUILT_PRINTLN, INBUILT_PRINT_BOOL, INBUILT_PRINT_CHAR, INBUILT_PRINT_INT,
-    INBUILT_PRINT_PTR, INBUILT_PRINT_STRING, INBUILT_READ_CHAR, INBUILT_READ_INT,
->>>>>>> b80e7e15
 };
 use AssemblyType::{Byte, Longword, Quadword};
 use CondCode::{E, GE, L, NE};
