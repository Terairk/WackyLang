--- conflicted
+++ resolved
@@ -104,10 +104,7 @@
                 Some(SemanticType::AnyType) => Some(SemanticType::AnyType),
                 _ => None,
             }
-<<<<<<< HEAD
-=======
             
->>>>>>> c3cd575b
         }
         resolved_type
     }
@@ -371,12 +368,8 @@
                 expected_type.clone(),
             ));
         }
-<<<<<<< HEAD
-        self.symid_table.insert(name.inner().clone(), resolved_type);
-=======
         self.symid_table
             .insert(name.inner().clone(), expected_type);
->>>>>>> c3cd575b
         Stat::VarDefinition {
             r#type,
             name: self.fold_name_sn(name),
