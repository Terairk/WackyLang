#![allow(clippy::arbitrary_source_item_ordering)]

use crate::ext::ParserExt as _;
use crate::{
    alias, ast,
    nonempty::NonemptyArray,
    private,
    source::{SourcedNode, SourcedSpan},
    token::Delim,
    token::Token,
    types,
};
use chumsky::input::{Checkpoint, Cursor};
use chumsky::inspector::Inspector;
use chumsky::pratt::right;
use chumsky::{
    combinator::{DelimitedBy, MapWith},
    extra::ParserExtra,
    input::BorrowInput,
    input::{MapExtra, ValueInput},
    pratt::{infix, left, prefix},
    prelude::*,
    primitive::Just,
    recovery::{RecoverWith, ViaParser},
    select_ref, Parser,
};
use extend::ext;
use std::fmt;
use std::marker::PhantomData;
use std::ptr::hash;

/// A file-local type alias for better readability of type definitions
type SN<T> = SourcedNode<T>;

#[must_use]
#[inline]
pub fn ident_parser<'src, I, E>() -> impl alias::Parser2<'src, I, ast::Ident, E>
where
    I: BorrowInput<'src, Token = Token>,
    E: ParserExtra<'src, I, Error = Rich<'src, I::Token, I::Span>>,
{
    // identifiers can be extracted directly from `Ident` tokens, copying
    // an internal atomic reference to an interned identifier string
    #[allow(clippy::pattern_type_mismatch)]
    (select_ref! { Token::Ident(x) => x.clone() }).labelled("<ident>")
}

#[allow(clippy::pattern_type_mismatch)]
#[must_use]
#[inline]
pub fn liter_parser<'src, I, E>() -> impl alias::Parser2<'src, I, ast::Liter, E>
where
    I: BorrowInput<'src, Token = Token>,
    E: ParserExtra<'src, I, Error = Rich<'src, I::Token, I::Span>>,
{
    // some literals can be extracted from their corresponding tokens
    let int_liter =
        select_ref! { Token::IntLiter(x) => ast::Liter::IntLiter(*x) }.labelled("<int-liter>");
    let char_liter =
        select_ref! { Token::CharLiter(x) => ast::Liter::CharLiter(*x) }.labelled("<char-liter>");
    let str_liter = select_ref! { Token::StrLiter(x) => ast::Liter::StrLiter(x.clone()) }
        .labelled("<str-liter>");

    // some literals can be created from keywords
    let bool_liter = choice((
        just(Token::True).to(ast::Liter::BoolLiter(true)),
        just(Token::False).to(ast::Liter::BoolLiter(false)),
    ))
    .labelled("<bool-liter>");
    let pair_liter = just(Token::Null)
        .to(ast::Liter::PairLiter)
        .labelled("<pair-liter>");

    // final literal parser is one of these five
    choice((int_liter, char_liter, str_liter, bool_liter, pair_liter))
}

#[inline]
pub fn array_elem_parser<'src, I, E, Ident, Expr>(
    ident: Ident,
    expr: Expr,
) -> impl alias::Parser2<'src, I, ast::ArrayElem<ast::Ident, ()>, E>
where
    I: BorrowInput<'src, Token = Token, Span = SourcedSpan>,
    E: ParserExtra<'src, I, Error = Rich<'src, I::Token, I::Span>>,
    Ident: alias::Parser2<'src, I, ast::Ident, E>,
    Expr: alias::Parser2<'src, I, ast::Expr<ast::Ident, ()>, E>,
{
    let array_elem_indices = expr
        .delim_by(Delim::Bracket)
        .sn()
        .repeated()
        .at_least(1)
        .collect::<Vec<_>>()
        .pipe((NonemptyArray::try_from_boxed_slice, Result::unwrap));
    let array_elem = group((ident.sn(), array_elem_indices))
        .map_group(ast::ArrayElem::<ast::Ident, ()>::new)
        .labelled("<array-elem>");

    array_elem
}

#[must_use]
#[inline]
pub fn expr_parser<'src, I, E>() -> impl alias::Parser2<'src, I, ast::Expr<ast::Ident, ()>, E>
where
    I: BorrowInput<'src, Token = Token, Span = SourcedSpan> + ValueInput<'src>,
    E: ParserExtra<'src, I, Error = Rich<'src, I::Token, I::Span>>,
{
    recursive(|expr| {
        let ident = ident_parser();
        let liter = liter_parser();
        let array_elem = array_elem_parser(ident.clone(), expr.clone());

        // parse parenthesized expressions
        let paren_expr = expr.delim_by(Delim::Paren).sn();

        // 'Atoms' are expressions that contain no ambiguity
        let atom = choice((
            liter.map(|lit| ast::Expr::Liter(lit, ())),
            // array elements begin with identifiers, so
            // give them precedence over identifiers
            array_elem
                .clone()
                .sn()
                .map(|elem| ast::Expr::ArrayElem(elem, ())),
            // Bootleg approach to get SN<Ident> from Ident parser
            ident.clone().sn().map(|ident| ast::Expr::Ident(ident, ())),
            paren_expr.map(|paren| ast::Expr::Paren(paren, ())),
        ));

        // Perform simplistic error recovery on Atom expressions
        let atom = atom
            // Attempt to recover anything that looks like a parenthesised expression but contains errors
            .recover_with_delim(Delim::Paren, ast::Expr::Error)
            // Attempt to recover anything that looks like an array-element but contains errors
            .recover_with_delim(Delim::Bracket, ast::Expr::Error);

        // unary and binary operator parsers
        let unary_oper = choice((
            just(Token::Bang).to(ast::UnaryOper::Not),
            just(Token::Minus).to(ast::UnaryOper::Minus),
            just(Token::Len).to(ast::UnaryOper::Len),
            just(Token::Ord).to(ast::UnaryOper::Ord),
            just(Token::Chr).to(ast::UnaryOper::Chr),
        ))
        .sn()
        .labelled("<unary-oper>");
        let product_oper = choice((
            just(Token::Star).to(ast::BinaryOper::Mul),
            just(Token::ForwardSlash).to(ast::BinaryOper::Div),
            just(Token::Percent).to(ast::BinaryOper::Mod),
        ))
        .sn()
        .labelled("<binary-oper>");
        let sum_oper = choice((
            just(Token::Plus).to(ast::BinaryOper::Add),
            just(Token::Minus).to(ast::BinaryOper::Sub),
        ))
        .sn()
        .labelled("<binary-oper>");
        let arith_cmp_oper = choice((
            just(Token::Lte).to(ast::BinaryOper::Lte),
            just(Token::Lt).to(ast::BinaryOper::Lt),
            just(Token::Gte).to(ast::BinaryOper::Gte),
            just(Token::Gt).to(ast::BinaryOper::Gt),
        ))
        .sn()
        .labelled("<binary-oper>");
        let eq_cmp_oper = choice((
            just(Token::EqualsEquals).to(ast::BinaryOper::Eq),
            just(Token::BangEquals).to(ast::BinaryOper::Neq),
        ))
        .sn()
        .labelled("<binary-oper>");
        let land_oper = just(Token::And)
            .to(ast::BinaryOper::And)
            .sn()
            .labelled("<binary-oper>");
        let lor_oper = just(Token::Or)
            .to(ast::BinaryOper::Or)
            .sn()
            .labelled("<binary-oper>");

        // procedure to turn patterns into binary expressions
        let binary_create = |lhs, op, rhs, extra: &mut MapExtra<'src, '_, I, _>| {
            SN::new(ast::Expr::Binary(lhs, op, rhs, ()), extra.span())
        };

        // a PRATT parser for prefix and left-infix operator expressions
        #[allow(clippy::shadow_unrelated)]
        let atom = atom.sn().pratt((
            // We want unary operations to happen before any binary ones, so their precedence
            // is set to be the highest. But amongst themselves the precedence is the same.
            prefix(3, unary_oper, |op, rhs, extra| {
                SN::new(ast::Expr::Unary(op, rhs, ()), extra.span())
            }),
            // Product ops (multiply, divide, and mod) have equal precedence, and the highest
            // binary operator precedence overall
            infix(left(2), product_oper, binary_create),
            // Sum ops (add and subtract) have equal precedence, just below the precedence
            // of product ops
            infix(left(1), sum_oper, binary_create),
        ));

        // Arithmetic comparisons (<, <=, >, >=) have equal precedence, just below the
        // precedence of sum ops
        let atom = atom.infix_non_assoc(arith_cmp_oper, binary_create);
        // Equality comparisons (== and !=) have equal precedence, just below the
        // precedence of arithmetic comparisons
        let atom = atom.infix_non_assoc(eq_cmp_oper, binary_create);

        // a PRATT parser for right-infix operator expressions
        #[allow(clippy::shadow_unrelated)]
        let expr = atom.pratt((
            // logical AND (&&) has more precedence than logical OR (||), where AND has
            // precedence just below that of equality comparisons
            infix(right(2), land_oper, binary_create),
            infix(right(1), lor_oper, binary_create),
        ));

        // as of now, no other type of expression exists
        expr.map(SN::into_inner)
    })
}

#[must_use]
#[inline]
pub fn type_parser<'src, I, E>() -> impl alias::Parser2<'src, I, types::Type, E>
where
    I: BorrowInput<'src, Token = Token, Span = SourcedSpan> + ValueInput<'src>,
    E: ParserExtra<'src, I, Error = Rich<'src, I::Token, I::Span>>,
{
    recursive(|r#type| {
        // base types have no recursion
        let base_type = choice((
            just(Token::Int).to(types::BaseType::Int),
            just(Token::Bool).to(types::BaseType::Bool),
            just(Token::Char).to(types::BaseType::Char),
            just(Token::String).to(types::BaseType::String),
        ))
        .sn()
        .labelled("<base-type>");

        // array types are left-recursive, and `chumsky` is a PEG parser meaning it does not
        // handle left-recursion by default (i.e. it will recurse infinitely) so we need to use
        // memoization in order to prevent this and allow correct left-recursive grammar parsing
        let array_type = r#type
            .foldl_with(
                // here we have to try and match zero-or-more occurrences of `[]`; it's the only
                // way to get the parser to consume the array-related brackets properly;
                // setting a minimum with `at_least(1)` makes it not work for some reason..?
                group((
                    just(Token::Open(Delim::Bracket)),
                    just(Token::Close(Delim::Bracket)),
                ))
                .ignored()
                .repeated(),
                |ty, (), extra| {
                    types::Type::ArrayType(SN::new(types::ArrayType::new(ty), extra.span()))
                },
            )
            // as explained above, in order to get the parser to consume tokens correctly, we have
            // to allow the possibility that at this point, this isn't even an ArrayType, so we are
            // filtering only for array types at this point
            .select_output(|ty, _| match ty {
                types::Type::ArrayType(ty) => Some(ty),
                _ => None,
            })
            .memoized()
            .labelled("<array-type>");

        // pair-element type parser;
        // an array type and all other types look the same until the very last, so we should
        // give precedence to array types to make sure they are not incorrectly missed
        let pair_elem_type = choice((
            array_type.clone().map(types::PairElemType::ArrayType),
            base_type.clone().map(types::PairElemType::BaseType),
            just(Token::Pair).to_span().map(types::PairElemType::Pair),
        ))
        .labelled("<pair-elem-type>");
        let pair_type = just(Token::Pair)
            .ignore_then(
                group((
                    pair_elem_type.clone().then_ignore(just(Token::Comma)),
                    pair_elem_type,
                ))
                .map_group(types::Type::PairType)
                .delim_by(Delim::Paren)
                // Attempt to recover anything that looks like a (parenthesised) pair type but contains errors
                .recover_with_delim(Delim::Paren, types::Type::Error),
            )
            .labelled("<pair-type>");

        // a type is either a base type, array type, or pair type;
        // an array type and all other types look the same until the very last, so we should
        // give precedence to array types to make sure they are not incorrectly missed
        #[allow(clippy::shadow_unrelated)]
        let r#type = choice((
            array_type.map(types::Type::ArrayType),
            base_type.map(types::Type::BaseType),
            pair_type,
        ))
        .labelled("<type>");

        r#type
    })
}

#[inline]
pub fn stat_parser<'src, I, E, P>(
    stat_chain: P,
) -> impl alias::Parser2<'src, I, ast::Stat<ast::Ident, ()>, E>
where
    I: BorrowInput<'src, Token = Token, Span = SourcedSpan> + ValueInput<'src>,
    E: ParserExtra<'src, I, Error = Rich<'src, I::Token, I::Span>>,
    P: alias::Parser2<'src, I, ast::StatBlock<ast::Ident, ()>, E>,
{
    let ident = ident_parser();
    let expr = expr_parser();
    let array_elem = array_elem_parser(ident.clone(), expr.clone());

    // wrap parsers with SN<_>
    let ident = ident.sn();
    let expr = expr.sn();
    let array_elem = array_elem.sn();
    let r#type = type_parser().sn();

    // a sequence of expressions separated by commas
    let expr_sequence = expr
        .clone()
        .separated_by(just(Token::Comma))
        .collect::<Vec<_>>()
        .map(Vec::into_boxed_slice);

    // array literal parser
    let array_liter = expr_sequence
        .clone()
        .delim_by(Delim::Bracket)
        .map(|lit| ast::RValue::ArrayLiter(lit, ()));

    // newpair parser
    let newpair = just(Token::Newpair).ignore_then(
        group((expr.clone().then_ignore(just(Token::Comma)), expr.clone()))
            .delim_by(Delim::Paren)
            .map_group(|p1, p2| ast::RValue::NewPair(p1, p2, ())),
    );

    // declare the LValue parser
    let mut lvalue = Recursive::declare();

    // pair-elem parser
    let pair_elem = choice((
        just(Token::Fst).ignore_then(lvalue.clone().sn().map(ast::PairElem::Fst)),
        just(Token::Snd).ignore_then(lvalue.clone().sn().map(ast::PairElem::Snd)),
    ))
    .sn();

    // function call parser
    let function_call = just(Token::Call).ignore_then(
        group((ident.clone(), expr_sequence.delim_by(Delim::Paren))).map_group(ast::RValue::call),
    );

    // define the lvalue parser: array-elem contains identifier within it, so it should be
    // given parsing precedence to disambiguate properly
    lvalue.define(choice((
        array_elem.map(|elem| ast::LValue::ArrayElem(elem, ())),
        pair_elem
            .clone()
            .map(|elem| ast::LValue::PairElem(elem, ())),
        ident.clone().map(|ident| ast::LValue::Ident(ident, ())),
    )));

    let lvalue = lvalue.sn();

    // rvalue parser
    let rvalue = choice((
        array_liter,
        newpair,
        pair_elem.map(ast::RValue::PairElem),
        function_call,
        // TODO: the expression parser turns errors into error nodes, which makes it
        //       seem like the parser succeeded even if it failed. This messes with
        //       backtracking control flow, so until we figure out a way to "propagate"
        //       the erroneous state of the parser, expressions will have to be parsed last
        expr.clone().map(|e| ast::RValue::Expr(e, ())),
    ))
    .sn();

    // variable definition parser
    let variable_definition = group((
        r#type,
        ident.then_ignore(just(Token::Equals)),
        rvalue.clone(),
    ))
    .map_group(ast::Stat::var_definition);

    // assignment parser
    let assignment = group((lvalue.clone().then_ignore(just(Token::Equals)), rvalue))
        .map_group(ast::Stat::assignment);

    // if-then-else parser
    let if_then_else = just(Token::If).ignore_then(
        group((
            expr.clone().then_ignore(just(Token::Then)),
            stat_chain.clone().then_ignore(just(Token::Else)),
            stat_chain.clone().then_ignore(just(Token::Fi)),
        ))
        .map_group(ast::Stat::if_then_else),
    );

    // while-loop parser
    let while_do = just(Token::While).ignore_then(
        group((
            expr.clone().then_ignore(just(Token::Do)),
            stat_chain.clone().then_ignore(just(Token::Done)),
        ))
        .map_group(ast::Stat::while_do),
    );

    // begin-end scope
    let scoped = just(Token::Begin)
        .ignore_then(stat_chain.clone().then_ignore(just(Token::End)))
        .map(ast::Stat::Scoped);

    // statement parser
    let stat = choice((
        just(Token::Skip).to(ast::Stat::Skip),
        variable_definition,
        assignment,
        just(Token::Read).ignore_then(lvalue).map(ast::Stat::Read),
        just(Token::Free)
            .ignore_then(expr.clone())
            .map(ast::Stat::Free),
        just(Token::Return)
            .ignore_then(expr.clone())
            .map(ast::Stat::Return),
        just(Token::Exit)
            .ignore_then(expr.clone())
            .map(ast::Stat::Exit),
        just(Token::Print)
            .ignore_then(expr.clone())
            .map(ast::Stat::Print),
        just(Token::Println)
            .ignore_then(expr.clone())
            .map(ast::Stat::Println),
        if_then_else,
        while_do,
        scoped,
    ));

    #[allow(clippy::let_and_return)] // because this is likely to be changed/extended in the future
    stat
}

#[inline]
pub fn program_parser<'src, I, E>() -> impl alias::Parser2<'src, I, ast::Program<ast::Ident, ()>, E>
where
    I: BorrowInput<'src, Token = Token, Span = SourcedSpan> + ValueInput<'src>,
    E: ParserExtra<'src, I, Error = Rich<'src, I::Token, I::Span>>,
{
    let r#type = type_parser::<I, E>().sn();
    let ident = ident_parser::<I, E>().sn();

    // statement chain parser
    let stat_chain = recursive(|stat_chain| {
        let stat = stat_parser(stat_chain).sn();

        // parse statement chains
        #[allow(clippy::shadow_unrelated)]
        let stat_chain = stat
            .clone()
            .map(|f| vec![f])
            .foldl(
                just(Token::Semicolon).ignore_then(stat).repeated(),
                |mut vec, s| {
                    vec.push(s);
                    vec
                },
            )
            .pipe((ast::StatBlock::try_new, Result::unwrap));

        #[allow(clippy::let_and_return)]
        // because this is likely to be changed/extended in the future
        stat_chain
    });

    // func params parser
    let func_params = group((r#type.clone(), ident.clone()))
        .map_group(ast::FuncParam::new)
        .separated_by(just(Token::Comma))
        .collect::<Vec<_>>()
        .map(Vec::into_boxed_slice)
        .delim_by(Delim::Paren);

    // function parser
    let func = group((
        r#type,
        ident,
        func_params.then_ignore(just(Token::Is)),
        stat_chain.clone().then_ignore(just(Token::End)),
    ))
    .map_group(ast::Func::new)
    .validate(|func, #[allow(unused)] extra, #[allow(unused)] emitter| {
        if !func.body.is_return_block() {
            // TODO: come up with custom error types for better more typesafe error reporting
            emitter.emit(Rich::custom(
                extra.span(),
                format!(
                    "The body of function {} is not a returning block",
                    func.name
                ),
            ));
        }

        // return func to continue validation of other functions
        func
    });

    // program parser
<<<<<<< HEAD
    let funcs = func
        .repeated()
        .collect::<Vec<_>>()
        .map(Vec::into_boxed_slice);
    let program = funcs
        .then(stat_chain)
        .delimited_by(just(Token::Begin), just(Token::End))
        .map(|(l, r)| ast::Program::new(l, r));
=======
    let program = just(Token::Begin)
        .ignore_then(
            group((
                func.repeated()
                    .collect::<Vec<_>>()
                    .map(|v| v.into_boxed_slice()),
                stat_chain,
            ))
            .map_group(ast::Program::new),
        )
        .then_ignore(just(Token::End));
>>>>>>> a9f5a1a4

    #[allow(clippy::let_and_return)] // because this is likely to be changed/extended in the future
    program.then_ignore(end())
}

#[derive(Default)]
pub struct DebugInspector<'src, I>(PhantomData<&'src I>)
where
    I: Input<'src>;

impl<'src, I> Inspector<'src, I> for DebugInspector<'src, I>
where
    I: Input<'src>,
    I::Token: fmt::Debug,
{
    type Checkpoint = usize;

    fn on_token(&mut self, token: &I::Token) {
        println!("DEBUG INSPECTOR: on token: {:#?}", token);
    }

    fn on_save<'parse>(&self, cursor: &Cursor<'src, 'parse, I>) -> Self::Checkpoint {
        let location = I::cursor_location(cursor.inner());
        println!("DEBUG INSPECTOR: on save: {:#?}", location);
        location
    }

    fn on_rewind<'parse>(&mut self, marker: &Checkpoint<'src, 'parse, I, Self::Checkpoint>) {
        let location = I::cursor_location(marker.cursor().inner());
        let checkpoint = marker.inspector();
        println!(
            "DEBUG INSPECTOR: on rewind: from {:#?} to {:#?}",
            location, checkpoint
        );
    }
}

/// An extension trait for [Parser] local to this file, for convenient dot-syntax utility methods
#[ext(name = LocalParserExt, supertraits = Sized + private::Sealed)]
impl<'src, I, O, E, T> T
where
    I: Input<'src>,
    E: ParserExtra<'src, I>,
    T: Parser<'src, I, O, E>,
{
    /// Convenience method to wrap items in [SN] type.
    #[allow(clippy::type_complexity)]
    #[inline]
    fn sn(self) -> MapWith<Self, O, fn(O, &mut MapExtra<'src, '_, I, E>) -> SN<O>>
    where
        I: Input<'src, Token = Token, Span = SourcedSpan>,
    {
        self.map_with(|t, e| SN::new(t, e.span()))
    }

    /// Convenience method to delimit a parser pattern by a [Delim].
    #[allow(clippy::type_complexity)]
    #[inline]
    fn delim_by(
        self,
        delim: Delim,
    ) -> DelimitedBy<Self, Just<Token, I, E>, Just<Token, I, E>, Token, Token>
    where
        I: Input<'src, Token = Token>,
    {
        self.delimited_by(just(Token::Open(delim)), just(Token::Close(delim)))
    }

    /// Convenience method to attempt to recover error recover by searching for the end
    /// of a [`Delim`] delimiter, while respecting any nested delimiter structure.
    #[inline]
    fn recover_with_delim<F>(
        self,
        delim: Delim,
        fallback: F,
    ) -> RecoverWith<Self, ViaParser<impl Parser<'src, I, O, E> + Clone>>
    where
        I: ValueInput<'src, Token = Token>,
        F: Fn(I::Span) -> O + Clone,
    {
        self.recover_with(via_parser(nested_delimiters(
            Token::Open(delim),
            Token::Close(delim),
            Delim::variants_except(delim).map(|d| (Token::Open(d), Token::Close(d))),
            fallback,
        )))
    }
}<|MERGE_RESOLUTION|>--- conflicted
+++ resolved
@@ -10,8 +10,6 @@
     token::Token,
     types,
 };
-use chumsky::input::{Checkpoint, Cursor};
-use chumsky::inspector::Inspector;
 use chumsky::pratt::right;
 use chumsky::{
     combinator::{DelimitedBy, MapWith},
@@ -34,7 +32,7 @@
 
 #[must_use]
 #[inline]
-pub fn ident_parser<'src, I, E>() -> impl alias::Parser2<'src, I, ast::Ident, E>
+pub fn ident_parser<'src, I>() -> impl alias::Parser<'src, I, ast::Ident>
 where
     I: BorrowInput<'src, Token = Token>,
     E: ParserExtra<'src, I, Error = Rich<'src, I::Token, I::Span>>,
@@ -518,7 +516,6 @@
     });
 
     // program parser
-<<<<<<< HEAD
     let funcs = func
         .repeated()
         .collect::<Vec<_>>()
@@ -527,19 +524,6 @@
         .then(stat_chain)
         .delimited_by(just(Token::Begin), just(Token::End))
         .map(|(l, r)| ast::Program::new(l, r));
-=======
-    let program = just(Token::Begin)
-        .ignore_then(
-            group((
-                func.repeated()
-                    .collect::<Vec<_>>()
-                    .map(|v| v.into_boxed_slice()),
-                stat_chain,
-            ))
-            .map_group(ast::Program::new),
-        )
-        .then_ignore(just(Token::End));
->>>>>>> a9f5a1a4
 
     #[allow(clippy::let_and_return)] // because this is likely to be changed/extended in the future
     program.then_ignore(end())
